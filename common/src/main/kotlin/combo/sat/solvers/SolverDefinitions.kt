--- conflicted
+++ resolved
@@ -91,13 +91,7 @@
     var randomSeed: Long
 
     /**
-<<<<<<< HEAD
-     * For information about possibilities, see:
-     * Penalty Function Methods for Constrained Optimization with Genetic Algorithms
-     * https://doi.org/10.3390/mca10010045
-=======
      * The solver will abort after timeout in milliseconds have been reached, without a real-time guarantee.
->>>>>>> f4029486
      */
     var timeout: Long
 }
@@ -173,7 +167,7 @@
  * Exterior penalty added to objective used by genetic algorithms.
  * For information about possibilities, see:
  * Penalty Function Methods for Constrained Optimization with Genetic Algorithms
- * http://dx.doi.org/10.3390/mca10010045
+ * https://doi.org/10.3390/mca10010045
  */
 interface PenaltyFunction {
     fun penalty(value: Double, violations: Int, lowerBound: Double, upperBound: Double): Double
